from jarvis.db.jsonutils import loadjson
from typing import Optional
from atomgpt.inverse_models.loader import FastLanguageModel
from atomgpt.inverse_models.custom_trainer import CustomSFTTrainer
from atomgpt.inverse_models.utils import (
    gen_atoms,
    text2atoms,
    get_crystal_string_t,
    get_figlet,
)
import torch
from peft import PeftModel
from datasets import load_dataset
from functools import partial
from transformers import TrainingArguments
from jarvis.core.atoms import Atoms
from jarvis.db.figshare import data
from jarvis.db.jsonutils import loadjson, dumpjson
import numpy as np
from jarvis.core.atoms import Atoms
from jarvis.core.lattice import Lattice
from tqdm import tqdm
import pprint
from jarvis.io.vasp.inputs import Poscar
import csv
import os
from pydantic_settings import BaseSettings
import sys
import json
import argparse
<<<<<<< HEAD
import torch.nn as nn
from typing import Literal
import time
=======
from peft import PeftModelForCausalLM

>>>>>>> c56e4d18

parser = argparse.ArgumentParser(
    description="Atomistic Generative Pre-trained Transformer."
)
parser.add_argument(
    "--config_name",
    default="alignn/examples/sample_data/config_example.json",
    help="Name of the config file",
)


# Adapted from https://github.com/unslothai/unsloth
class TrainingPropConfig(BaseSettings):
    """Training config defaults and validation."""

    id_prop_path: Optional[str] = "atomgpt/examples/inverse_model/id_prop.csv"
    prefix: str = "atomgpt_run"
    model_name: str = "knc6/atomgpt_mistral_tc_supercon"
    batch_size: int = 2
    num_epochs: int = 2
    logging_steps: int = 1
    dataset_num_proc: int = 2
    seed_val: int = 3407
    learning_rate: float = 2e-4
    per_device_train_batch_size: int = 2
    gradient_accumulation_steps: int = 4
    num_train: Optional[int] = 2
    num_val: Optional[int] = 2
    num_test: Optional[int] = 2
    model_save_path: str = "lora_model_m"
    loss_type: str = "default"
    optim: str = "adamw_8bit"
    id_tag: str = "id"
    lr_scheduler_type: str = "linear"
    prop: str = "Tc_supercon"
    output_dir: str = "outputs"
    model_save_path: str = "lora_model_m"
    csv_out: str = "AI-AtomGen-prop-dft_3d-test-rmse.csv"
    chem_info: Literal["none", "formula", "element_list"] = "formula"
    file_format: Literal["poscar", "xyz", "pdb"] = "poscar"
    max_seq_length: int = (
        2048  # Choose any! We auto support RoPE Scaling internally!
    )
    dtype: Optional[str] = (
        None  # None for auto detection. Float16 for Tesla T4, V100, Bfloat16 for Ampere+
    )
    load_in_4bit: bool = (
        True  # True  # Use 4bit quantization to reduce memory usage. Can be False.
    )
    instruction: str = "Below is a description of a superconductor material."
    alpaca_prompt: str = (
        "### Instruction:\n{}\n### Input:\n{}\n### Output:\n{}"
    )
    output_prompt: str = (
        " Generate atomic structure description with lattice lengths, angles, coordinates and atom types."
    )


<<<<<<< HEAD
def get_input(config=None, chem="", val=10):
    if config.chem_info == "none":
        prefix = ""
    elif config.chem_info == "element_list":
        prefix = (
            "The chemical elements are "
            + chem  # atoms.composition.search_string
            + " . "
        )
    elif config.chem_info == "formula":
        prefix = (
            "The chemical formula is "
            + chem  # atoms.composition.reduced_formula
            + " . "
=======
instruction = "Below is a description of a superconductor material."
# model_save_path = "lora_model_m"

alpaca_prompt1 = (
    '"""\n'
    + instruction
    + '\n### Instruction:\n{}\n\n### Input:\n{}\n\n### Output:\n{}"""'
)
alpaca_prompt = """Below is a description of a superconductor material..

### Instruction:
{}

### Input:
{}

### Output:
{}"""


def get_crystal_string_t(atoms):
    lengths = atoms.lattice.abc  # structure.lattice.parameters[:3]
    angles = atoms.lattice.angles
    atom_ids = atoms.elements
    frac_coords = atoms.frac_coords

    crystal_str = (
        " ".join(["{0:.2f}".format(x) for x in lengths])
        + "\n"
        + " ".join([str(int(x)) for x in angles])
        + "\n"
        + "\n".join(
            [
                str(t) + " " + " ".join(["{0:.3f}".format(x) for x in c])
                for t, c in zip(atom_ids, frac_coords)
            ]
>>>>>>> c56e4d18
        )

    inp = (
        prefix
        + "The  "
        + config.prop
        + " is "
        + str(val)
        + "."
        + config.output_prompt
    )
    return inp


def make_alpaca_json(
    dataset=[],
    jids=[],
    # prop="Tc_supercon",
    # instruction="",
    include_jid=False,
    # chem_info="",
    # output_prompt="",
    config=None,
):
    mem = []
    print("config.prop", config.prop)
    for i in dataset:
        if i[config.prop] != "na" and i[config.id_tag] in jids:
            atoms = Atoms.from_dict(i["atoms"])
            info = {}
            if include_jid:
                info["id"] = i[config.id_tag]
            info["instruction"] = config.instruction
            if config.chem_info == "none":
                chem = ""
            elif config.chem_info == "element_list":
                chem = atoms.composition.search_string
            elif config.chem_info == "formula":
                chem = atoms.composition.reduced_formula

            inp = get_input(config=config, val=i[config.prop], chem=chem)
            info["input"] = inp

            info["output"] = get_crystal_string_t(atoms)
            mem.append(info)
    return mem


def formatting_prompts_func(examples, alpaca_prompt):
    instructions = examples["instruction"]
    inputs = examples["input"]
    outputs = examples["output"]
    texts = []
    EOS_TOKEN = "</s>"
    for instruction, input, output in zip(instructions, inputs, outputs):
        # Must add EOS_TOKEN, otherwise your generation will go on forever!
        text = alpaca_prompt.format(instruction, input, output) + EOS_TOKEN
        texts.append(text)
    return {
        "text": texts,
    }


def load_model(path="", config=None):
    if config is None:
        config_file = os.path.join(path, "atomgpt_config.json")
        config = loadjson(config_file)
        config = TrainingPropConfig(**config)
        pprint.pprint(config.dict())
    model, tokenizer = FastLanguageModel.from_pretrained(
        model_name=path,
        max_seq_length=config.max_seq_length,
        dtype=config.dtype,
        load_in_4bit=config.load_in_4bit,
    )
    FastLanguageModel.for_inference(model)
    return model, tokenizer, config


def evaluate(
    test_set=[], model="", tokenizer="", csv_out="out.csv", config=""
):
    print("Testing\n", len(test_set))
    f = open(csv_out, "w")
    f.write("id,target,prediction\n")

    for i in tqdm(test_set, total=len(test_set)):
        # try:
        prompt = i["input"]
        print("prompt", prompt)
        gen_mat = gen_atoms(
            prompt=i["input"],
            tokenizer=tokenizer,
            model=model,
            alpaca_prompt=config.alpaca_prompt,
            instruction=config.instruction,
        )
        target_mat = text2atoms("\n" + i["output"])
        print("target_mat", target_mat)
        print("genmat", gen_mat)
        line = (
            i["id"]
            + ","
            + Poscar(target_mat).to_string().replace("\n", "\\n")
            + ","
            + Poscar(gen_mat).to_string().replace("\n", "\\n")
            + "\n"
        )
        f.write(line)
        # print()
    # except Exception as exp:
    #    print("Error", exp)
    #    pass
    f.close()


def batch_evaluate(
    test_set=[],
    prompts=[],
    model="",
    tokenizer="",
    csv_out="out.csv",
    config="",
    batch_size=None,
):
    gen_atoms = []
    f = open(csv_out, "w")
    if not prompts:
        target_exists = True
        prompts = [i["input"] for i in test_set]
        ids = [i["id"] for i in test_set]
    else:
        target_exists = False
        ids = ["id-" + str(i) for i in range(len(prompts))]
    print("Testing\n", len(prompts))
    if batch_size is None:
        batch_size = len(prompts)
    outputs_decoded = []
    for batch_start in tqdm(range(0, len(prompts), batch_size)):
        batch_end = min(batch_start + batch_size, len(prompts))
        batch_prompts = prompts[batch_start:batch_end]
        # print("batch_prompts",batch_prompts)
        # Tokenize and prepare inputs
        inputs = tokenizer(
            [
                config.alpaca_prompt.format(config.instruction, msg, "")
                for msg in batch_prompts
            ],
            return_tensors="pt",
            padding=True,
            truncation=True,
            max_length=config.max_seq_length,
        ).to("cuda")

        # Generate outputs using the model
        outputs = model.generate(
            **inputs,
            max_new_tokens=config.max_seq_length,
            use_cache=True,
        )

<<<<<<< HEAD
        # Decode outputs
        outputs_decoded_temp = tokenizer.batch_decode(outputs)
        # print('outputs_decoded_temp',outputs_decoded_temp)
        for output in outputs_decoded_temp:
            outputs_decoded.append(
                output.replace("<unk>", "")
                .split("### Output:")[1]
                .strip("</s>")
=======
def gen_atoms(prompt="", max_new_tokens=2048, model="", tokenizer=""):
    inputs = tokenizer(
        [
            alpaca_prompt.format(
                instruction,
                prompt,  # input
                "",  # output - leave this blank for generation!
>>>>>>> c56e4d18
            )

    # print("outputs_decoded", outputs_decoded)
    f.write("id,target,prediction\n")

<<<<<<< HEAD
    for ii, i in tqdm(enumerate(outputs_decoded), total=len(outputs_decoded)):
        try:
            # print("outputs_decoded[ii]",i)
            atoms = text2atoms(i)
            gen_mat = Poscar(atoms).to_string().replace("\n", "\\n")
            gen_atoms.append(atoms.to_dict())
            if target_exists:
                target_mat = (
                    Poscar(text2atoms("\n" + i["output"]))
                    .to_string()
                    .replace("\n", "\\n")
                )
            else:
                target_mat = ""
            # print("target_mat", target_mat)
            # print("genmat", gen_mat)
            line = ids[ii] + "," + target_mat + "," + gen_mat + "\n"
            f.write(line)
            # print()
        except Exception as exp:
            print("Error", exp)
            pass
    f.close()
    return gen_atoms
=======
        print(exp)
        pass
    return atoms


#######################################
>>>>>>> c56e4d18


def main(config_file=None):
    if config_file is None:

        args = parser.parse_args(sys.argv[1:])
        config_file = args.config_name
    if not torch.cuda.is_available():
        raise ValueError("Currently model training is possible with GPU only.")
    figlet = get_figlet()
    print(figlet)
    t1 = time.time()
    print("config_file", config_file)
    config = loadjson(config_file)
    config = TrainingPropConfig(**config)
    pprint.pprint(config.dict())
    if not os.path.exists(config.output_dir):
        os.makedirs(config.output_dir)
    if not os.path.exists(config.model_save_path):
        os.makedirs(config.model_save_path)
    tmp = config.dict()
    f = open(os.path.join(config.output_dir, "atomgpt_config.json"), "w")
    f.write(json.dumps(tmp, indent=4))
    f.close()
    f = open(os.path.join(config.model_save_path, "atomgpt_config.json"), "w")
    f.write(json.dumps(tmp, indent=4))
    f.close()
    id_prop_path = config.id_prop_path
<<<<<<< HEAD
    run_path = os.path.dirname(id_prop_path)
    num_train = config.num_train
    num_test = config.num_test
    model_name = config.model_name
    # loss_function = config.loss_function
=======
    num_train = config.num_train
    num_test = config.num_test
    num_val = config.num_val
>>>>>>> c56e4d18
    # id_prop_path = os.path.join(run_path, id_prop_path)
    with open(id_prop_path, "r") as f:
        reader = csv.reader(f)
        dt = [row for row in reader]

    dat = []
    ids = []
    for i in tqdm(dt, total=len(dt)):
        info = {}
        info["id"] = i[0]
        ids.append(i[0])
<<<<<<< HEAD
        tmp = [float(j) for j in i[1:]]
        # print("tmp", tmp)
        if len(tmp) == 1:
            tmp = str(float(tmp[0]))
        else:
            tmp = "\n".join(map(str, tmp))

        # if ";" in i[1]:
        #    tmp = "\n".join([str(round(float(j), 2)) for j in i[1].split(";")])
        # else:
        #    tmp = str(round(float(i[1]), 3))
        info[config.prop] = (
            tmp  # float(i[1])  # [float(j) for j in i[1:]]  # float(i[1]
        )
        pth = os.path.join(run_path, info["id"])
        if config.file_format == "poscar":
            atoms = Atoms.from_poscar(pth)
        elif config.file_format == "xyz":
            atoms = Atoms.from_xyz(pth)
        elif config.file_format == "cif":
            atoms = Atoms.from_cif(pth)
        elif config.file_format == "pdb":
            # not tested well
            atoms = Atoms.from_pdb(pth)
=======
        info["prop"] = float(i[1])  # [float(j) for j in i[1:]]  # float(i[1]
        # pth = os.path.join(run_path, info["id"])
        pth = os.path.join(id_prop_path.split("id_prop.csv")[0], info["id"])
        atoms = Atoms.from_poscar(pth)
>>>>>>> c56e4d18
        info["atoms"] = atoms.to_dict()
        dat.append(info)

    train_ids = ids[0:num_train]
<<<<<<< HEAD
    test_ids = ids[num_train : num_train + num_test]
    # test_ids = ids[num_train:]
    alpaca_prop_train_filename = os.path.join(
        config.output_dir, "alpaca_prop_train.json"
    )
    if not os.path.exists(alpaca_prop_train_filename):
        m_train = make_alpaca_json(
            dataset=dat,
            jids=train_ids,
            config=config,
            # prop=config.property_name,
            # instruction=config.instruction,
            # chem_info=config.chem_info,
            # output_prompt=config.output_prompt,
        )
        dumpjson(data=m_train, filename=alpaca_prop_train_filename)
    else:
        print(alpaca_prop_train_filename, " exists")
        m_train = loadjson(alpaca_prop_train_filename)
    print("Sample:\n", m_train[0])

    alpaca_prop_test_filename = os.path.join(
        config.output_dir, "alpaca_prop_test.json"
=======
    val_ids = (
        ids[-(num_val + num_test) : -num_test]
        if num_test > 0
        else ids[-(num_val + num_test) :]
    )  # noqa:E203
    test_ids = ids[-num_test:] if num_test > 0 else []
    # test_ids = ids[num_train:]

    m_train = make_alpaca_json(dataset=dat, jids=train_ids, prop="prop")
    dumpjson(data=m_train, filename="alpaca_prop_train.json")
    if num_val > 0:
        m_val = make_alpaca_json(
            dataset=dat, jids=val_ids, prop="prop", include_jid=True
        )
        dumpjson(data=m_val, filename="alpaca_prop_val.json")

    m_test = make_alpaca_json(
        dataset=dat, jids=test_ids, prop="prop", include_jid=True
    )
    dumpjson(data=m_test, filename="alpaca_prop_test.json")
    # m_test = make_alpaca_json(dataset=dft_3d, jids=test_ids, prop="Tc_supercon",include_jid=True)
    # dumpjson(data=m_val, filename="alpaca_Tc_supercon_test.json")

    max_seq_length = (
        2048  # Choose any! We auto support RoPE Scaling internally!
    )
    dtype = None  # None for auto detection. Float16 for Tesla T4, V100, Bfloat16 for Ampere+
    load_in_4bit = (
        True  # Use 4bit quantization to reduce memory usage. Can be False.
>>>>>>> c56e4d18
    )
    if not os.path.exists(alpaca_prop_test_filename):

        m_test = make_alpaca_json(
            dataset=dat,
            jids=test_ids,
            config=config,
            # prop="prop",
            include_jid=True,
            # instruction=config.instruction,
            # chem_info=config.chem_info,
            # output_prompt=config.output_prompt,
        )
        dumpjson(data=m_test, filename=alpaca_prop_test_filename)
    else:
        print(alpaca_prop_test_filename, "exists")
        m_test = loadjson(alpaca_prop_test_filename)

    # 4bit pre quantized models we support for 4x faster downloading + no OOMs.
    model, tokenizer = FastLanguageModel.from_pretrained(
        model_name=config.model_name,  # Choose ANY! eg teknium/OpenHermes-2.5-Mistral-7B
<<<<<<< HEAD
        max_seq_length=config.max_seq_length,
        dtype=config.dtype,
        load_in_4bit=config.load_in_4bit,
        # token = "hf_...", # use one if using gated models like meta-llama/Llama-2-7b-hf
    )
    if not isinstance(model, PeftModel):
        # import sys
        print("Not Peft model")
        # sys.exit()
=======
        max_seq_length=max_seq_length,
        dtype=dtype,
        load_in_4bit=load_in_4bit,
        # token = "hf_...", # use one if using gated models like meta-llama/Llama-2-7b-hf
    )

    if not isinstance(model, PeftModelForCausalLM):

>>>>>>> c56e4d18
        model = FastLanguageModel.get_peft_model(
            model,
            r=16,  # Choose any number > 0 ! Suggested 8, 16, 32, 64, 128
            target_modules=[
                "q_proj",
                "k_proj",
                "v_proj",
                "o_proj",
                "gate_proj",
                "up_proj",
                "down_proj",
            ],
            lora_alpha=16,
            lora_dropout=0,  # Supports any, but = 0 is optimized
            bias="none",  # Supports any, but = "none" is optimized
            use_gradient_checkpointing=True,
            random_state=3407,
            use_rslora=False,  # We support rank stabilized LoRA
            loftq_config=None,  # And LoftQ
        )

    EOS_TOKEN = tokenizer.eos_token  # Must add EOS_TOKEN
    # tokenizer.pad_token_id = tokenizer.eos_token_id
    # model.resize_token_embeddings(len(tokenizer))
    dataset = load_dataset(
        "json", data_files="alpaca_prop_train.json", split="train"
    )
    formatting_prompts_func_with_prompt = partial(
        formatting_prompts_func, alpaca_prompt=config.alpaca_prompt
    )

    dataset = dataset.map(
        formatting_prompts_func_with_prompt,
        batched=True,
    )

    trainer = CustomSFTTrainer(
        model=model,
        tokenizer=tokenizer,
        train_dataset=dataset,
        dataset_text_field="text",
        max_seq_length=config.max_seq_length,
        dataset_num_proc=config.dataset_num_proc,
        loss_type=config.loss_type,
        packing=False,  # Can make training 5x faster for short sequences.
        args=TrainingArguments(
            per_device_train_batch_size=config.per_device_train_batch_size,
            gradient_accumulation_steps=config.gradient_accumulation_steps,
            warmup_steps=5,
            overwrite_output_dir=True,
            # max_steps = 60,
            learning_rate=config.learning_rate,
            fp16=not torch.cuda.is_bf16_supported(),
            bf16=torch.cuda.is_bf16_supported(),
            logging_steps=config.logging_steps,
            optim=config.optim,
            weight_decay=0.01,
<<<<<<< HEAD
            lr_scheduler_type=config.lr_scheduler_type,  # "linear",
            seed=config.seed_val,
            output_dir=config.output_dir,
=======
            lr_scheduler_type="linear",
            seed=3407,
            output_dir="outputs",
>>>>>>> c56e4d18
            num_train_epochs=config.num_epochs,
            report_to="none",
        ),
    )

    trainer_stats = trainer.train()
    model.save_pretrained(config.model_save_path)

    model, tokenizer = FastLanguageModel.from_pretrained(
        model_name=config.model_save_path,  # YOUR MODEL YOU USED FOR TRAINING
<<<<<<< HEAD
        max_seq_length=config.max_seq_length,
        dtype=config.dtype,
        load_in_4bit=config.load_in_4bit,
=======
        max_seq_length=max_seq_length,
        dtype=dtype,
        load_in_4bit=load_in_4bit,
>>>>>>> c56e4d18
    )
    FastLanguageModel.for_inference(model)  # Enable native 2x faster inference
    model, tokenizer, config = load_model(path=config.model_save_path)
    # batch_evaluate(
    #   prompts=[i["input"] for i in m_test],
    #   model=model,
    #   tokenizer=tokenizer,
    #   csv_out=config.csv_out,
    #   config=config,
    # )
    # t1 = time.time()
    # batch_evaluate(
    #    test_set=m_test,
    #    model=model,
    #    tokenizer=tokenizer,
    #    csv_out=config.csv_out,
    #    config=config,
    # )
    # t2 = time.time()
    # t1a = time.time()
    evaluate(
        test_set=m_test,
        model=model,
        tokenizer=tokenizer,
        csv_out=config.csv_out,
        config=config,
    )
    t2 = time.time()
    print("Time taken:", t2 - t1)

<<<<<<< HEAD

if __name__ == "__main__":
    # output_dir = make_id_prop()
    # output_dir="."
    args = parser.parse_args(sys.argv[1:])
    main(config_file=args.config_name)
    #    config_file="config.json"
    # )
    # x=load_model(path="/wrk/knc6/Software/atomgpt_opt/atomgpt/lora_model_m/")
=======
    f = open("AI-AtomGen-prop-dft_3d-test-rmse.csv", "w")
    f.write("id,target,prediction\n")

    for i in tqdm(m_test):
        prompt = i["input"]
        print("prompt", prompt)
        gen_mat = gen_atoms(
            prompt=i["input"], tokenizer=tokenizer, model=model
        )
        target_mat = text2atoms("\n" + i["output"])
        print("target_mat", target_mat)
        print("genmat", gen_mat)
        # print(target_mat.composition.reduced_formula,gen_mat.composition.reduced_formula,target_mat.density,gen_mat.density )
        line = (
            i["id"]
            + ","
            + Poscar(target_mat).to_string().replace("\n", "\\n")
            + ","
            + Poscar(gen_mat).to_string().replace("\n", "\\n")
            + "\n"
        )
        f.write(line)
        print()
    f.close()


def main():
    args = parser.parse_args(sys.argv[1:])
    run_atomgpt_inverse(config_file=args.config_name)


if __name__ == "__main__":
    # output_dir = make_id_prop()
    # output_dir="."
    #    config_file="config.json"
    # )
    main()
>>>>>>> c56e4d18
<|MERGE_RESOLUTION|>--- conflicted
+++ resolved
@@ -28,14 +28,9 @@
 import sys
 import json
 import argparse
-<<<<<<< HEAD
 import torch.nn as nn
 from typing import Literal
 import time
-=======
-from peft import PeftModelForCausalLM
-
->>>>>>> c56e4d18
 
 parser = argparse.ArgumentParser(
     description="Atomistic Generative Pre-trained Transformer."
@@ -94,7 +89,6 @@
     )
 
 
-<<<<<<< HEAD
 def get_input(config=None, chem="", val=10):
     if config.chem_info == "none":
         prefix = ""
@@ -109,44 +103,6 @@
             "The chemical formula is "
             + chem  # atoms.composition.reduced_formula
             + " . "
-=======
-instruction = "Below is a description of a superconductor material."
-# model_save_path = "lora_model_m"
-
-alpaca_prompt1 = (
-    '"""\n'
-    + instruction
-    + '\n### Instruction:\n{}\n\n### Input:\n{}\n\n### Output:\n{}"""'
-)
-alpaca_prompt = """Below is a description of a superconductor material..
-
-### Instruction:
-{}
-
-### Input:
-{}
-
-### Output:
-{}"""
-
-
-def get_crystal_string_t(atoms):
-    lengths = atoms.lattice.abc  # structure.lattice.parameters[:3]
-    angles = atoms.lattice.angles
-    atom_ids = atoms.elements
-    frac_coords = atoms.frac_coords
-
-    crystal_str = (
-        " ".join(["{0:.2f}".format(x) for x in lengths])
-        + "\n"
-        + " ".join([str(int(x)) for x in angles])
-        + "\n"
-        + "\n".join(
-            [
-                str(t) + " " + " ".join(["{0:.3f}".format(x) for x in c])
-                for t, c in zip(atom_ids, frac_coords)
-            ]
->>>>>>> c56e4d18
         )
 
     inp = (
@@ -308,7 +264,6 @@
             use_cache=True,
         )
 
-<<<<<<< HEAD
         # Decode outputs
         outputs_decoded_temp = tokenizer.batch_decode(outputs)
         # print('outputs_decoded_temp',outputs_decoded_temp)
@@ -317,21 +272,11 @@
                 output.replace("<unk>", "")
                 .split("### Output:")[1]
                 .strip("</s>")
-=======
-def gen_atoms(prompt="", max_new_tokens=2048, model="", tokenizer=""):
-    inputs = tokenizer(
-        [
-            alpaca_prompt.format(
-                instruction,
-                prompt,  # input
-                "",  # output - leave this blank for generation!
->>>>>>> c56e4d18
             )
 
     # print("outputs_decoded", outputs_decoded)
     f.write("id,target,prediction\n")
 
-<<<<<<< HEAD
     for ii, i in tqdm(enumerate(outputs_decoded), total=len(outputs_decoded)):
         try:
             # print("outputs_decoded[ii]",i)
@@ -356,14 +301,6 @@
             pass
     f.close()
     return gen_atoms
-=======
-        print(exp)
-        pass
-    return atoms
-
-
-#######################################
->>>>>>> c56e4d18
 
 
 def main(config_file=None):
@@ -392,17 +329,11 @@
     f.write(json.dumps(tmp, indent=4))
     f.close()
     id_prop_path = config.id_prop_path
-<<<<<<< HEAD
     run_path = os.path.dirname(id_prop_path)
     num_train = config.num_train
     num_test = config.num_test
     model_name = config.model_name
     # loss_function = config.loss_function
-=======
-    num_train = config.num_train
-    num_test = config.num_test
-    num_val = config.num_val
->>>>>>> c56e4d18
     # id_prop_path = os.path.join(run_path, id_prop_path)
     with open(id_prop_path, "r") as f:
         reader = csv.reader(f)
@@ -414,7 +345,6 @@
         info = {}
         info["id"] = i[0]
         ids.append(i[0])
-<<<<<<< HEAD
         tmp = [float(j) for j in i[1:]]
         # print("tmp", tmp)
         if len(tmp) == 1:
@@ -439,17 +369,10 @@
         elif config.file_format == "pdb":
             # not tested well
             atoms = Atoms.from_pdb(pth)
-=======
-        info["prop"] = float(i[1])  # [float(j) for j in i[1:]]  # float(i[1]
-        # pth = os.path.join(run_path, info["id"])
-        pth = os.path.join(id_prop_path.split("id_prop.csv")[0], info["id"])
-        atoms = Atoms.from_poscar(pth)
->>>>>>> c56e4d18
         info["atoms"] = atoms.to_dict()
         dat.append(info)
 
     train_ids = ids[0:num_train]
-<<<<<<< HEAD
     test_ids = ids[num_train : num_train + num_test]
     # test_ids = ids[num_train:]
     alpaca_prop_train_filename = os.path.join(
@@ -473,37 +396,6 @@
 
     alpaca_prop_test_filename = os.path.join(
         config.output_dir, "alpaca_prop_test.json"
-=======
-    val_ids = (
-        ids[-(num_val + num_test) : -num_test]
-        if num_test > 0
-        else ids[-(num_val + num_test) :]
-    )  # noqa:E203
-    test_ids = ids[-num_test:] if num_test > 0 else []
-    # test_ids = ids[num_train:]
-
-    m_train = make_alpaca_json(dataset=dat, jids=train_ids, prop="prop")
-    dumpjson(data=m_train, filename="alpaca_prop_train.json")
-    if num_val > 0:
-        m_val = make_alpaca_json(
-            dataset=dat, jids=val_ids, prop="prop", include_jid=True
-        )
-        dumpjson(data=m_val, filename="alpaca_prop_val.json")
-
-    m_test = make_alpaca_json(
-        dataset=dat, jids=test_ids, prop="prop", include_jid=True
-    )
-    dumpjson(data=m_test, filename="alpaca_prop_test.json")
-    # m_test = make_alpaca_json(dataset=dft_3d, jids=test_ids, prop="Tc_supercon",include_jid=True)
-    # dumpjson(data=m_val, filename="alpaca_Tc_supercon_test.json")
-
-    max_seq_length = (
-        2048  # Choose any! We auto support RoPE Scaling internally!
-    )
-    dtype = None  # None for auto detection. Float16 for Tesla T4, V100, Bfloat16 for Ampere+
-    load_in_4bit = (
-        True  # Use 4bit quantization to reduce memory usage. Can be False.
->>>>>>> c56e4d18
     )
     if not os.path.exists(alpaca_prop_test_filename):
 
@@ -525,7 +417,6 @@
     # 4bit pre quantized models we support for 4x faster downloading + no OOMs.
     model, tokenizer = FastLanguageModel.from_pretrained(
         model_name=config.model_name,  # Choose ANY! eg teknium/OpenHermes-2.5-Mistral-7B
-<<<<<<< HEAD
         max_seq_length=config.max_seq_length,
         dtype=config.dtype,
         load_in_4bit=config.load_in_4bit,
@@ -535,16 +426,6 @@
         # import sys
         print("Not Peft model")
         # sys.exit()
-=======
-        max_seq_length=max_seq_length,
-        dtype=dtype,
-        load_in_4bit=load_in_4bit,
-        # token = "hf_...", # use one if using gated models like meta-llama/Llama-2-7b-hf
-    )
-
-    if not isinstance(model, PeftModelForCausalLM):
-
->>>>>>> c56e4d18
         model = FastLanguageModel.get_peft_model(
             model,
             r=16,  # Choose any number > 0 ! Suggested 8, 16, 32, 64, 128
@@ -602,15 +483,9 @@
             logging_steps=config.logging_steps,
             optim=config.optim,
             weight_decay=0.01,
-<<<<<<< HEAD
             lr_scheduler_type=config.lr_scheduler_type,  # "linear",
             seed=config.seed_val,
             output_dir=config.output_dir,
-=======
-            lr_scheduler_type="linear",
-            seed=3407,
-            output_dir="outputs",
->>>>>>> c56e4d18
             num_train_epochs=config.num_epochs,
             report_to="none",
         ),
@@ -621,15 +496,9 @@
 
     model, tokenizer = FastLanguageModel.from_pretrained(
         model_name=config.model_save_path,  # YOUR MODEL YOU USED FOR TRAINING
-<<<<<<< HEAD
         max_seq_length=config.max_seq_length,
         dtype=config.dtype,
         load_in_4bit=config.load_in_4bit,
-=======
-        max_seq_length=max_seq_length,
-        dtype=dtype,
-        load_in_4bit=load_in_4bit,
->>>>>>> c56e4d18
     )
     FastLanguageModel.for_inference(model)  # Enable native 2x faster inference
     model, tokenizer, config = load_model(path=config.model_save_path)
@@ -660,7 +529,6 @@
     t2 = time.time()
     print("Time taken:", t2 - t1)
 
-<<<<<<< HEAD
 
 if __name__ == "__main__":
     # output_dir = make_id_prop()
@@ -669,43 +537,4 @@
     main(config_file=args.config_name)
     #    config_file="config.json"
     # )
-    # x=load_model(path="/wrk/knc6/Software/atomgpt_opt/atomgpt/lora_model_m/")
-=======
-    f = open("AI-AtomGen-prop-dft_3d-test-rmse.csv", "w")
-    f.write("id,target,prediction\n")
-
-    for i in tqdm(m_test):
-        prompt = i["input"]
-        print("prompt", prompt)
-        gen_mat = gen_atoms(
-            prompt=i["input"], tokenizer=tokenizer, model=model
-        )
-        target_mat = text2atoms("\n" + i["output"])
-        print("target_mat", target_mat)
-        print("genmat", gen_mat)
-        # print(target_mat.composition.reduced_formula,gen_mat.composition.reduced_formula,target_mat.density,gen_mat.density )
-        line = (
-            i["id"]
-            + ","
-            + Poscar(target_mat).to_string().replace("\n", "\\n")
-            + ","
-            + Poscar(gen_mat).to_string().replace("\n", "\\n")
-            + "\n"
-        )
-        f.write(line)
-        print()
-    f.close()
-
-
-def main():
-    args = parser.parse_args(sys.argv[1:])
-    run_atomgpt_inverse(config_file=args.config_name)
-
-
-if __name__ == "__main__":
-    # output_dir = make_id_prop()
-    # output_dir="."
-    #    config_file="config.json"
-    # )
-    main()
->>>>>>> c56e4d18
+    # x=load_model(path="/wrk/knc6/Software/atomgpt_opt/atomgpt/lora_model_m/")