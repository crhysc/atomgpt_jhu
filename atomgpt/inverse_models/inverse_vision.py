--- conflicted
+++ resolved
@@ -1,11 +1,7 @@
 from atomgpt.inverse_models.vision_utils import AtomGPTVisionDataCollator
 from atomgpt.inverse_models.vision_dataset import (
     generate_dataset,
-<<<<<<< HEAD
-    ID_Prop_dataset,
-=======
     generate_dataset_from_csv,
->>>>>>> d3edec18
 )
 import torch
 import os
@@ -75,20 +71,6 @@
     "--max_samples",
     default=None,
     help="Max. no. of samples, None=all",
-)
-
-
-parser.add_argument(
-    "--train_ratio",
-    default=0.9,
-    help="Training split ratio",
-)
-
-# functionality to train from csv file
-parser.add_argument(
-    "--id_prop_path",
-    default=None,
-    help="id_prop.csv path with POSCAR files and images.",
 )
 
 
@@ -365,50 +347,27 @@
     root_dir=None,
     max_samples=None,
     train_ratio=0.9,
-<<<<<<< HEAD
-    id_prop_path=None,
-):
-    # def run(datasets=["dft_3d", "dft_2d"], model_name="unsloth/Pixtral-12B-2409"):
-    if id_prop_path is None:
-        train_datasets = []
-        test_datasets = []
-        # TODO: Check sets vs set
-=======
 ):
     if root_dir is None:
         # def run(datasets=["dft_3d", "dft_2d"], model_name="unsloth/Pixtral-12B-2409"):
         train_datasets = []
         test_datasets = []
->>>>>>> d3edec18
         for i in datasets:
             train_dataset, test_dataset = generate_dataset(
                 dataset_name=i,
                 output_folder=output_folder,
                 id_tag=id_tag,
                 max_samples=max_samples,
-<<<<<<< HEAD
-                train_ratio=train_ratio,
-=======
->>>>>>> d3edec18
             )
             train_datasets.extend(train_dataset)
             test_datasets.extend(test_dataset)
     else:
-<<<<<<< HEAD
-        train_dataset, test_dataset = ID_Prop_dataset(
-            csv_file_path=id_prop_path,
-            train_ratio=train_ratio,
-            max_samples=max_samples,
-        ).split_dataset()
-
-=======
         dataset = generate_dataset_from_csv(
             root_dir=root_dir, text_extra="", miller_index=""
         )
         num_train_dataset = int(len(dataset) * train_ratio)
         train_dataset = dataset[0:num_train_dataset]
         test_dataset = dataset[num_train_dataset:]
->>>>>>> d3edec18
     # model, tokenizer = get_model(model_name=model_name)
     model, tokenizer = get_model(model_name=model_name)
     # train_dataset = Dataset.from_list(train_dataset)
@@ -498,12 +457,7 @@
         id_tag=args.id_tag,
         output_folder=args.output_folder,
         max_samples=max_samples,
-<<<<<<< HEAD
-        train_ratio=float(args.train_ratio),
-        id_prop_path=args.id_prop_path,
-=======
         root_dir=args.root_dir,
->>>>>>> d3edec18
     )
 
     # run(
