--- conflicted
+++ resolved
@@ -29,12 +29,9 @@
 import pprint
 import sys
 import argparse
-<<<<<<< HEAD
 from alignn.pretrained import get_figshare_model
 from atomgpt.inverse_models.utils import get_figlet
 
-=======
->>>>>>> c56e4d18
 
 parser = argparse.ArgumentParser(
     description="Atomistic Generative Pre-trained Transformer."
@@ -67,8 +64,6 @@
     n_val: Optional[int] = None
     n_test: Optional[int] = None
     output_dir: str = "out_temp"
-    desc_type: str = "desc_3"
-    convert: bool = False  # raw files for false
     train_ratio: Optional[float] = None
     val_ratio: float = 0.1
     test_ratio: float = 0.1
@@ -285,7 +280,6 @@
 # Example usage
 
 
-<<<<<<< HEAD
 def main(config_file=None):
     figlet = get_figlet()
     print(figlet)
@@ -296,12 +290,6 @@
         config_file = args.config_name
 
     # run_path = os.path.abspath(config_file).split("config.json")[0]
-=======
-def run_atomgpt(config_file="config.json"):
-    print("Running AtomGPT prop predictor.")
-    run_path = os.path.abspath(config_file).split("config.json")[0]
-    print("PATH", run_path)
->>>>>>> c56e4d18
     config = loadjson(config_file)
     config = TrainingPropConfig(**config)
     pprint.pprint(config.dict())
@@ -313,7 +301,6 @@
     f.close()
 
     id_prop_path = config.id_prop_path
-<<<<<<< HEAD
     run_path = os.path.dirname(id_prop_path)
     print("PATH", run_path)
 
@@ -325,13 +312,6 @@
     #        )
     #    except Exception as exp:
     #        pass
-=======
-    convert = config.convert
-    # if convert:
-    #    model = get_figshare_model(
-    #        model_name="jv_formation_energy_peratom_alignn"
-    #    )
->>>>>>> c56e4d18
     if ".zip" in id_prop_path:
         zp = zipfile.ZipFile(id_prop_path)
         dat = json.loads(zp.read(id_prop_path.split(".zip")[0]))
@@ -345,7 +325,6 @@
             info = {}
             info["id"] = i[0]
             info["prop"] = [float(j) for j in i[1:]]  # float(i[1])
-<<<<<<< HEAD
             pth = os.path.join(run_path, info["id"])
             if config.convert:
                 atoms = Atoms.from_poscar(pth)
@@ -353,18 +332,6 @@
                     config.desc_type
                 ]
             else:
-=======
-            # pth=os.path.join(run_path,info['id'])
-            pth = os.path.join(
-                id_prop_path.split("id_prop.csv")[0], info["id"]
-            )
-            if convert:
-                atoms = Atoms.from_poscar(pth)
-                lines = atoms.describe()[config.desc_type]
-                # lines = atoms.describe(model=model)[config.desc_type]
-            else:
-
->>>>>>> c56e4d18
                 with open(pth, "r") as f:
                     lines = f.read()
             info["desc"] = lines
@@ -581,9 +548,7 @@
             train_loss = 0
             # train_result = []
             input_ids = batch[0]["input_ids"].squeeze()  # .squeeze(0)
-            # print('input_ids',input_ids.shape)
             if "t5" in model_name:
-                input_ids = batch[0]["input_ids"].squeeze(1)  # .squeeze(0)
                 predictions = (
                     model(
                         input_ids.to(device),
@@ -625,8 +590,7 @@
         f.write("id,target,predictions\n")
         with torch.no_grad():
             for batch in val_dataloader:
-                # input_ids = batch[0]["input_ids"].squeeze()  # .squeeze(0)
-                input_ids = batch[0]["input_ids"].squeeze(1)  # .squeeze(0)
+                input_ids = batch[0]["input_ids"].squeeze()  # .squeeze(0)
                 ids = batch[1]
                 if "t5" in model_name:
                     predictions = (
@@ -700,9 +664,6 @@
                 for batch in test_dataloader:
                     input_ids = batch[0]["input_ids"].squeeze()  # .squeeze(0)
                     if "t5" in model_name:
-                        input_ids = batch[0]["input_ids"].squeeze(
-                            1
-                        )  # .squeeze(0)
                         predictions = (
                             model(
                                 input_ids.to(device),
@@ -779,7 +740,6 @@
         optimizer.zero_grad()
         input_ids = batch[0]["input_ids"].squeeze()  # .squeeze(0)
         if "t5" in model_name:
-            input_ids = batch[0]["input_ids"].squeeze(1)  # .squeeze(0)
             predictions = (
                 model(
                     input_ids.to(device),
@@ -817,24 +777,10 @@
     print("tot_time", tot_time)
 
 
-<<<<<<< HEAD
 if __name__ == "__main__":
     # output_dir = make_id_prop()
     # output_dir="."
     args = parser.parse_args(sys.argv[1:])
     main(config_file=args.config_name)
-=======
-def main():
-    args = parser.parse_args(sys.argv[1:])
-    run_atomgpt(config_file=args.config_name)
-
-
-if __name__ == "__main__":
-    # output_dir = make_id_prop()
-    # output_dir="."
-    # args = parser.parse_args(sys.argv[1:])
-    # run_atomgpt(config_file=args.config_name)
->>>>>>> c56e4d18
     #    config_file="config.json"
-    # )
-    main()+    # )