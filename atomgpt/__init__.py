"""Version number."""
<<<<<<< HEAD
__version__ = "2024.10.30"
=======

__version__ = "2024.9.30"
>>>>>>> c56e4d18
<|MERGE_RESOLUTION|>--- conflicted
+++ resolved
@@ -1,7 +1,2 @@
 """Version number."""
-<<<<<<< HEAD
-__version__ = "2024.10.30"
-=======
-
-__version__ = "2024.9.30"
->>>>>>> c56e4d18
+__version__ = "2024.10.30"