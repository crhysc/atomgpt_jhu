name: AtomGPT github action
on: [push, pull_request]

jobs:
  miniconda:
    name: Miniconda ${{ matrix.os }}
    runs-on: ${{ matrix.os }}
    strategy:
        matrix:
            os: ["ubuntu-latest"]
    steps:
      - uses: actions/checkout@v2
      - uses: conda-incubator/setup-miniconda@v2
        with:
          activate-environment: test
          environment-file: environment.yml
          python-version: "3.9"
          auto-activate-base: false
      - shell: bash -l {0}
        run: |
          conda info
          conda list
      - name: Lint
        shell: bash -l {0}
        run: |
            conda install flake8 pycodestyle pydocstyle
            #flake8 --ignore E203,W503 --exclude=examples,tests,scripts --statistics --count --exit-zero intermat/calculators.py intermat/generate.py 
            #pycodestyle --ignore E203,W503 --exclude=examples,tests,scripts intermat
            #pydocstyle --match-dir=core --match-dir=io --match-dir=io --match-dir=ai --match-dir=analysis --match-dir=db --match-dir=tasks --count intermat
      
      - name: Run pytest
        shell: bash -l {0}
        run: |
            #source ~/.bashrc
            find . -type f > before_test_files.txt
            conda env create -f environment.yml
            conda activate atomgpt 
            pip install triton
            #conda install alignn dgl=2.1.0 pytorch torchvision torchaudio pytorch-cuda transformers peft trl triton  -c pytorch -c nvidia -y
            conda install pytest coverage codecov   -y
            #conda install pytest coverage codecov pandas numpy matplotlib phonopy scikit-learn jarvis-tools --quiet
            #export DGLBACKEND=pytorch
            #export CUDA_VISIBLE_DEVICES="-1"
            #pip install phonopy flake8 pytest pycodestyle pydocstyle codecov pytest-cov coverage
            
            python setup.py develop
            echo 'environment.yml'
            conda env export
            echo 'forward model'
            echo 'ls'
            ls 
            echo 'ls atomgpt'
            ls atomgpt
            echo 'atomgpt/examples/'
            ls atomgpt/examples/
            echo 'atomgpt/examples/forward_model/'
            ls atomgpt/examples/forward_model/ 
            python atomgpt/forward_models/forward_models.py --config_name atomgpt/examples/forward_model/config.json

<<<<<<< HEAD
            #echo 'inverse model'
            ##python atomgpt/examples/inverse_model/run.py            
            #coverage run -m pytest
            #coverage report -m -i
            #codecov --token="b493c988-5235-4f38-b60a-a2b670435968"
            ##codecov --token="85bd9c5d-9e55-4f6d-bd69-350ee5e3bb41"
=======
            # echo 'inverse model'
            # #python atomgpt/examples/inverse_model/run.py            
            # coverage run -m pytest
            # coverage report -m -i
            # codecov --token="b493c988-5235-4f38-b60a-a2b670435968"
            # #codecov --token="85bd9c5d-9e55-4f6d-bd69-350ee5e3bb41"
>>>>>>> bed47c41
            
            find . -type f > after_test_files.txt
            
<|MERGE_RESOLUTION|>--- conflicted
+++ resolved
@@ -57,21 +57,12 @@
             ls atomgpt/examples/forward_model/ 
             python atomgpt/forward_models/forward_models.py --config_name atomgpt/examples/forward_model/config.json
 
-<<<<<<< HEAD
-            #echo 'inverse model'
-            ##python atomgpt/examples/inverse_model/run.py            
-            #coverage run -m pytest
-            #coverage report -m -i
-            #codecov --token="b493c988-5235-4f38-b60a-a2b670435968"
-            ##codecov --token="85bd9c5d-9e55-4f6d-bd69-350ee5e3bb41"
-=======
             # echo 'inverse model'
             # #python atomgpt/examples/inverse_model/run.py            
             # coverage run -m pytest
             # coverage report -m -i
             # codecov --token="b493c988-5235-4f38-b60a-a2b670435968"
             # #codecov --token="85bd9c5d-9e55-4f6d-bd69-350ee5e3bb41"
->>>>>>> bed47c41
             
             find . -type f > after_test_files.txt
             
